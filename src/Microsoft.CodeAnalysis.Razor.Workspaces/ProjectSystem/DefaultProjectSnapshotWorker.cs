﻿// Copyright (c) .NET Foundation. All rights reserved.
// Licensed under the Apache License, Version 2.0. See License.txt in the project root for license information.

using System;
using System.Threading;
using System.Threading.Tasks;

namespace Microsoft.CodeAnalysis.Razor.ProjectSystem
{
    internal class DefaultProjectSnapshotWorker : ProjectSnapshotWorker
    {
        private readonly ForegroundDispatcher _foregroundDispatcher;
        private readonly TagHelperResolver _tagHelperResolver;

<<<<<<< HEAD
        public DefaultProjectSnapshotWorker(
            ForegroundDispatcher foregroundDispatcher,
            ProjectExtensibilityConfigurationFactory configurationFactory,
            TagHelperResolver tagHelperResolver)
=======
        public DefaultProjectSnapshotWorker(ForegroundDispatcher foregroundDispatcher)
>>>>>>> 92c511b2
        {
            if (foregroundDispatcher == null)
            {
                throw new ArgumentNullException(nameof(foregroundDispatcher));
            }

<<<<<<< HEAD
            if (configurationFactory == null)
            {
                throw new ArgumentNullException(nameof(configurationFactory));
            }

            if (tagHelperResolver == null)
            {
                throw new ArgumentNullException(nameof(tagHelperResolver));
            }

            _foregroundDispatcher = foregroundDispatcher;
            _configurationFactory = configurationFactory;
            _tagHelperResolver = tagHelperResolver;
=======
            _foregroundDispatcher = foregroundDispatcher;
>>>>>>> 92c511b2
        }

        public override Task ProcessUpdateAsync(ProjectSnapshotUpdateContext update, CancellationToken cancellationToken = default(CancellationToken))
        {
            if (update == null)
            {
                throw new ArgumentNullException(nameof(update));
            }

            // Don't block the main thread
            if (_foregroundDispatcher.IsForegroundThread)
            {
                return Task.Factory.StartNew(ProjectUpdatesCoreAsync, update, cancellationToken, TaskCreationOptions.None, _foregroundDispatcher.BackgroundScheduler);
            }

            return ProjectUpdatesCoreAsync(update);
        }

        protected virtual void OnProcessingUpdate()
        {
        }

        private Task ProjectUpdatesCoreAsync(object state)
        {
            OnProcessingUpdate();

<<<<<<< HEAD
            var configuration = await _configurationFactory.GetConfigurationAsync(update.UnderlyingProject);
            update.Configuration = configuration;

            var result = await _tagHelperResolver.GetTagHelpersAsync(update.UnderlyingProject, CancellationToken.None);
            update.TagHelpers = result.Descriptors;
=======
            return Task.CompletedTask;
>>>>>>> 92c511b2
        }
    }
}<|MERGE_RESOLUTION|>--- conflicted
+++ resolved
@@ -12,24 +12,11 @@
         private readonly ForegroundDispatcher _foregroundDispatcher;
         private readonly TagHelperResolver _tagHelperResolver;
 
-<<<<<<< HEAD
-        public DefaultProjectSnapshotWorker(
-            ForegroundDispatcher foregroundDispatcher,
-            ProjectExtensibilityConfigurationFactory configurationFactory,
-            TagHelperResolver tagHelperResolver)
-=======
-        public DefaultProjectSnapshotWorker(ForegroundDispatcher foregroundDispatcher)
->>>>>>> 92c511b2
+        public DefaultProjectSnapshotWorker(ForegroundDispatcher foregroundDispatcher, TagHelperResolver tagHelperResolver)
         {
             if (foregroundDispatcher == null)
             {
                 throw new ArgumentNullException(nameof(foregroundDispatcher));
-            }
-
-<<<<<<< HEAD
-            if (configurationFactory == null)
-            {
-                throw new ArgumentNullException(nameof(configurationFactory));
             }
 
             if (tagHelperResolver == null)
@@ -38,11 +25,7 @@
             }
 
             _foregroundDispatcher = foregroundDispatcher;
-            _configurationFactory = configurationFactory;
             _tagHelperResolver = tagHelperResolver;
-=======
-            _foregroundDispatcher = foregroundDispatcher;
->>>>>>> 92c511b2
         }
 
         public override Task ProcessUpdateAsync(ProjectSnapshotUpdateContext update, CancellationToken cancellationToken = default(CancellationToken))
@@ -69,15 +52,10 @@
         {
             OnProcessingUpdate();
 
-<<<<<<< HEAD
-            var configuration = await _configurationFactory.GetConfigurationAsync(update.UnderlyingProject);
-            update.Configuration = configuration;
+            return Task.CompletedTask;
 
             var result = await _tagHelperResolver.GetTagHelpersAsync(update.UnderlyingProject, CancellationToken.None);
             update.TagHelpers = result.Descriptors;
-=======
-            return Task.CompletedTask;
->>>>>>> 92c511b2
         }
     }
 }